<<<<<<< HEAD
## Rails 7.0.0.alpha2 (September 15, 2021) ##

*   No changes.


## Rails 7.0.0.alpha1 (September 15, 2021) ##

*   Remove warning when overwriting existing scopes

    Removes the following unnecessary warning message that appeared when overwriting existing scopes

    ```
    Creating scope :my_scope_name. Overwriting existing method "MyClass.my_scope_name" when overwriting existing scopes
    ```

     *Weston Ganger*

*   Use full precision for `updated_at` in `insert_all`/`upsert_all`

    `CURRENT_TIMESTAMP` provides differing precision depending on the database,
    and not all databases support explicitly specifying additional precision.

    Instead, we delegate to the new `connection.high_precision_current_timestamp`
    for the SQL to produce a high precision timestamp on the current database.

    Fixes #42992

    *Sam Bostock*

* Add ssl support for postgresql database tasks

    Add `PGSSLMODE`, `PGSSLCERT`, `PGSSLKEY` and `PGSSLROOTCERT` to pg_env from database config
    when running postgresql database tasks.

    ```yaml
    # config/database.yml

    production:
      sslmode: verify-full
      sslcert: client.crt
      sslkey: client.key
      sslrootcert: ca.crt
    ```

    Environment variables

    ```
    PGSSLMODE=verify-full
    PGSSLCERT=client.crt
    PGSSLKEY=client.key
    PGSSLROOTCERT=ca.crt
    ```

    Fixes #42994

    *Michael Bayucot*

*   Avoid scoping update callbacks in `ActiveRecord::Relation#update!`.

    Making it consistent with how scoping is applied only to the query in `ActiveRecord::Relation#update`
    and not also to the callbacks from the update itself.

    *Dylan Thacker-Smith*

*   Fix 2 cases that inferred polymorphic class from the association's `foreign_type`
    using `String#constantize` instead of the model's `polymorphic_class_for`.

    When updating a polymorphic association, the old `foreign_type` was not inferred correctly when:
    1. `touch`ing the previously associated record
    2. updating the previously associated record's `counter_cache`

    *Jimmy Bourassa*

*   Add config option for ignoring tables when dumping the schema cache.

    Applications can now be configured to ignore certain tables when dumping the schema cache.

    The configuration option can table an array of tables:

    ```ruby
    config.active_record.schema_cache_ignored_tables = ["ignored_table", "another_ignored_table"]
    ```

    Or a regex:

    ```ruby
    config.active_record.schema_cache_ignored_tables = [/^_/]
    ```

    *Eileen M. Uchitelle*

*   Make schema cache methods return consistent results.

    Previously the schema cache methods `primary_keys`, `columns`, `columns_hash`, and `indexes`
    would behave differently than one another when a table didn't exist and differently across
    database adapters. This change unifies the behavior so each method behaves the same regardless
    of adapter.

    The behavior now is:

    `columns`: (unchanged) raises a db error if the table does not exist
    `columns_hash`: (unchanged) raises a db error if the table does not exist
    `primary_keys`: (unchanged) returns `nil` if the table does not exist
    `indexes`: (changed for mysql2) returns `[]` if the table does not exist

    *Eileen M. Uchitelle*

*   Reestablish connection to previous database after after running `db:schema:load:name`

    After running `db:schema:load:name` the previous connection is restored.

    *Jacopo Beschi*

*   Add database config option `database_tasks`

    If you would like to connect to an external database without any database
    management tasks such as schema management, migrations, seeds, etc. you can set
    the per database config option `database_tasks: false`

    ```yaml
    # config/database.yml

    production:
      primary:
        database: my_database
        adapter: mysql2
      animals:
        database: my_animals_database
        adapter: mysql2
        database_tasks: false
    ```

    *Weston Ganger*

*   Fix `ActiveRecord::InternalMetadata` to not be broken by `config.active_record.record_timestamps = false`

    Since the model always create the timestamp columns, it has to set them, otherwise it breaks
    various DB management tasks.

    Fixes #42983

*   Add `ActiveRecord::QueryLogs`.

    Configurable tags can be automatically added to all SQL queries generated by Active Record.

    ```ruby
    # config/application.rb
    module MyApp
      class Application < Rails::Application
        config.active_record.query_log_tags_enabled = true
      end
    end
    ```

    By default the application, controller and action details are added to the query tags:

    ```ruby
    class BooksController < ApplicationController
      def index
        @books = Book.all
      end
    end
    ```

    ```ruby
    GET /books
    # SELECT * FROM books /*application:MyApp;controller:books;action:index*/
    ```

    Custom tags containing static values and Procs can be defined in the application configuration:

    ```ruby
    config.active_record.query_log_tags = [
      :application,
      :controller,
      :action,
      {
        custom_static: "foo",
        custom_dynamic: -> { Time.now }
      }
    ]
    ```

    *Keeran Raj Hawoldar*, *Eileen M. Uchitelle*, *Kasper Timm Hansen*

*   Added support for multiple databases to `rails db:setup` and `rails db:reset`.

    *Ryan Hall*

*   Add `ActiveRecord::Relation#structurally_compatible?`.

    Adds a query method by which a user can tell if the relation that they're
    about to use for `#or` or `#and` is structurally compatible with the
    receiver.

    *Kevin Newton*

*   Add `ActiveRecord::QueryMethods#in_order_of`.

    This allows you to specify an explicit order that you'd like records
    returned in based on a SQL expression. By default, this will be accomplished
    using a case statement, as in:

    ```ruby
    Post.in_order_of(:id, [3, 5, 1])
    ```

    will generate the SQL:

    ```sql
    SELECT "posts".* FROM "posts" ORDER BY CASE "posts"."id" WHEN 3 THEN 1 WHEN 5 THEN 2 WHEN 1 THEN 3 ELSE 4 END ASC
    ```

    However, because this functionality is built into MySQL in the form of the
    `FIELD` function, that connection adapter will generate the following SQL
    instead:

    ```sql
    SELECT "posts".* FROM "posts" ORDER BY FIELD("posts"."id", 1, 5, 3) DESC
    ```

    *Kevin Newton*

*   Fix `eager_loading?` when ordering with `Symbol`.

    `eager_loading?` is triggered correctly when using `order` with symbols.

    ```ruby
    scope = Post.includes(:comments).order(:"comments.label")
    => true
    ```

    *Jacopo Beschi*

*   Two change tracking methods are added for `belongs_to` associations.

    The `association_changed?` method (assuming an association named `:association`) returns true
    if a different associated object has been assigned and the foreign key will be updated in the
    next save.

    The `association_previously_changed?` method returns true if the previous save updated the
    association to reference a different associated object.

    *George Claghorn*

*   Add option to disable schema dump per-database.

    Dumping the schema is on by default for all databases in an application. To turn it off for a
    specific database use the `schema_dump` option:

    ```yaml
    # config/database.yml

    production:
      schema_dump: false
    ```

    *Luis Vasconcellos*, *Eileen M. Uchitelle*

*   Fix `eager_loading?` when ordering with `Hash` syntax.

    `eager_loading?` is triggered correctly when using `order` with hash syntax
    on an outer table.

    ```ruby
    Post.includes(:comments).order({ "comments.label": :ASC }).eager_loading?
    # => true
    ```

    *Jacopo Beschi*

*   Move the forcing of clear text encoding to the `ActiveRecord::Encryption::Encryptor`.

    Fixes #42699.

    *J Smith*

*   `partial_inserts` is now disabled by default in new apps.

    This will be the default for new apps in Rails 7. To opt in:

    ```ruby
    config.active_record.partial_inserts = true
    ```

    If a migration remove the default value of a column, this option
    would cause old processes to no longer be able to create new records.

    If you need to remove a column, you should first use `ignored_columns`
    to stop using it.

    *Jean Boussier*

*   Rails can now verify foreign keys after loading fixtures in tests.

    This will be the default for new apps in Rails 7. To opt in:

    ```ruby
    config.active_record.verify_foreign_keys_for_fixtures = true
    ```

    Tests will not run if there is a foreign key constraint violation in your fixture data.

    The feature is supported by SQLite and PostgreSQL, other adapters can also add support for it.

    *Alex Ghiculescu*

*   Clear cached `has_one` association after setting `belongs_to` association to `nil`.

    After setting a `belongs_to` relation to `nil` and updating an unrelated attribute on the owner,
    the owner should still return `nil` on the `has_one` relation.

    Fixes #42597.

    *Michiel de Mare*

*   OpenSSL constants are now used for Digest computations.

    *Dirkjan Bussink*

*   Adds support for `if_not_exists` to `add_foreign_key` and `if_exists` to `remove_foreign_key`.

    Applications can set their migrations to ignore exceptions raised when adding a foreign key
    that already exists or when removing a foreign key that does not exist.

    Example Usage:

    ```ruby
    class AddAuthorsForeignKeyToArticles < ActiveRecord::Migration[7.0]
      def change
        add_foreign_key :articles, :authors, if_not_exists: true
      end
    end
    ```

    ```ruby
    class RemoveAuthorsForeignKeyFromArticles < ActiveRecord::Migration[7.0]
      def change
        remove_foreign_key :articles, :authors, if_exists: true
      end
    end
    ```

    *Roberto Miranda*

*   Prevent polluting ENV during postgresql structure dump/load.

    Some configuration parameters were provided to pg_dump / psql via
    environment variables which persisted beyond the command being run, and may
    have caused subsequent commands and connections to fail. Tasks running
    across multiple postgresql databases like `rails db:test:prepare` may have
    been affected.

    *Samuel Cochran*

*   Set precision 6 by default for `datetime` columns.

    By default, datetime columns will have microseconds precision instead of seconds precision.

    *Roberto Miranda*

*   Allow preloading of associations with instance dependent scopes.

    *John Hawthorn*, *John Crepezzi*, *Adam Hess*, *Eileen M. Uchitelle*, *Dinah Shi*

*   Do not try to rollback transactions that failed due to a `ActiveRecord::TransactionRollbackError`.

    *Jamie McCarthy*

*   Active Record Encryption will now encode values as UTF-8 when using deterministic
    encryption. The encoding is part of the encrypted payload, so different encodings for
    different values result in different ciphertexts. This can break unique constraints and
    queries.

    The new behavior is configurable via `active_record.encryption.forced_encoding_for_deterministic_encryption`
    that is `Encoding::UTF_8` by default. It can be disabled by setting it to `nil`.

    *Jorge Manrubia*

*   The MySQL adapter now cast numbers and booleans bind parameters to string for safety reasons.

    When comparing a string and a number in a query, MySQL converts the string to a number. So for
    instance `"foo" = 0`, will implicitly cast `"foo"` to `0` and will evaluate to `TRUE` which can
    lead to security vulnerabilities.

    Active Record already protect against that vulnerability when it knows the type of the column
    being compared, however until now it was still vulnerable when using bind parameters:

    ```ruby
    User.where("login_token = ?", 0).first
    ```

    Would perform:

    ```sql
    SELECT * FROM `users` WHERE `login_token` = 0 LIMIT 1;
    ```

    Now it will perform:

    ```sql
    SELECT * FROM `users` WHERE `login_token` = '0' LIMIT 1;
    ```

    *Jean Boussier*

*   Fixture configurations (`_fixture`) are now strictly validated.

    If an error will be raised if that entry contains unknown keys while previously it
    would silently have no effects.

    *Jean Boussier*

*   Add `ActiveRecord::Base.update!` that works like `ActiveRecord::Base.update` but raises exceptions.

    This allows for the same behavior as the instance method `#update!` at a class level.

    ```ruby
    Person.update!(:all, state: "confirmed")
    ```

    *Dorian Marié*

*   Add `ActiveRecord::Base#attributes_for_database`.

    Returns attributes with values for assignment to the database.

    *Chris Salzberg*

*   Use an empty query to check if the PostgreSQL connection is still active.

    An empty query is faster than `SELECT 1`.

    *Heinrich Lee Yu*

*   Add `ActiveRecord::Base#previously_persisted?`.

    Returns `true` if the object has been previously persisted but now it has been deleted.

*   Deprecate `partial_writes` in favor of `partial_inserts` and `partial_updates`.

    This allows to have a different behavior on update and create.

    *Jean Boussier*

*   Fix compatibility with `psych >= 4`.

    Starting in Psych 4.0.0 `YAML.load` behaves like `YAML.safe_load`. To preserve compatibility
    Active Record's schema cache loader and `YAMLColumn` now uses `YAML.unsafe_load` if available.

    *Jean Boussier*

*   `ActiveRecord::Base.logger` is now a `class_attribute`.

    This means it can no longer be accessed directly through `@@logger`, and that setting `logger =`
    on a subclass won't change the parent's logger.

    *Jean Boussier*

*   Add `.asc.nulls_first` for all databases. Unfortunately MySQL still doesn't like `nulls_last`.

    *Keenan Brock*

*   Improve performance of `one?` and `many?` by limiting the generated count query to 2 results.

    *Gonzalo Riestra*

*   Don't check type when using `if_not_exists` on `add_column`.

    Previously, if a migration called `add_column` with the `if_not_exists` option set to true
    the `column_exists?` check would look for a column with the same name and type as the migration.

    Recently it was discovered that the type passed to the migration is not always the same type
    as the column after migration. For example a column set to `:mediumblob` in the migration will
    be casted to `binary` when calling `column.type`. Since there is no straightforward way to cast
    the type to the database type without running the migration, we opted to drop the type check from
    `add_column`. This means that migrations adding a duplicate column with a different type will no
    longer raise an error.

    *Eileen M. Uchitelle*

*   Log a warning message when running SQLite in production.

    Using SQLite in production ENV is generally discouraged. SQLite is also the default adapter
    in a new Rails application.
    For the above reasons log a warning message when running SQLite in production.

    The warning can be disabled by setting `config.active_record.sqlite3_production_warning=false`.

    *Jacopo Beschi*

*   Add option to disable joins for `has_one` associations.

    In a multiple database application, associations can't join across
    databases. When set, this option instructs Rails to generate 2 or
    more queries rather than generating joins for `has_one` associations.

    Set the option on a has one through association:

    ```ruby
    class Person
      belongs_to :dog
      has_one :veterinarian, through: :dog, disable_joins: true
    end
    ```

    Then instead of generating join SQL, two queries are used for `@person.veterinarian`:

    ```
    SELECT "dogs"."id" FROM "dogs" WHERE "dogs"."person_id" = ?  [["person_id", 1]]
    SELECT "veterinarians".* FROM "veterinarians" WHERE "veterinarians"."dog_id" = ?  [["dog_id", 1]]
    ```

    *Sarah Vessels*, *Eileen M. Uchitelle*

*   `Arel::Visitors::Dot` now renders a complete set of properties when visiting
    `Arel::Nodes::SelectCore`, `SelectStatement`, `InsertStatement`, `UpdateStatement`, and
    `DeleteStatement`, which fixes #42026. Previously, some properties were omitted.

    *Mike Dalessio*

*   `Arel::Visitors::Dot` now supports `Arel::Nodes::Bin`, `Case`, `CurrentRow`, `Distinct`,
    `DistinctOn`, `Else`, `Except`, `InfixOperation`, `Intersect`, `Lock`, `NotRegexp`, `Quoted`,
    `Regexp`, `UnaryOperation`, `Union`, `UnionAll`, `When`, and `With`. Previously, these node
    types caused an exception to be raised by `Arel::Visitors::Dot#accept`.

    *Mike Dalessio*

*   Optimize `remove_columns` to use a single SQL statement.

    ```ruby
    remove_columns :my_table, :col_one, :col_two
    ```

    Now results in the following SQL:

    ```sql
    ALTER TABLE "my_table" DROP COLUMN "col_one", DROP COLUMN "col_two"
    ```

    *Jon Dufresne*
=======
*   Add support for generated columns in PostgreSQL adapter

    Generated columns are supported since version 12.0 of PostgreSQL. This adds
    support of those to the PostgreSQL adapter.

    ```ruby
    create_table :users do |t|
      t.string :name
      t.virtual :name_upcased, type: :string, as: 'upper(name)', stored: true
    end
    ```

    *Michał Begejowicz*
>>>>>>> 64fd666e

*   Ensure `has_one` autosave association callbacks get called once.

    Change the `has_one` autosave callback to be non cyclic as well.
    By doing this the autosave callback are made more consistent for
    all 3 cases: `has_many`, `has_one`, and `belongs_to`.

    *Petrik de Heus*

*   Add option to disable joins for associations.

    In a multiple database application, associations can't join across
    databases. When set, this option instructs Rails to generate 2 or
    more queries rather than generating joins for associations.

    Set the option on a has many through association:

    ```ruby
    class Dog
      has_many :treats, through: :humans, disable_joins: true
      has_many :humans
    end
    ```

    Then instead of generating join SQL, two queries are used for `@dog.treats`:

    ```
    SELECT "humans"."id" FROM "humans" WHERE "humans"."dog_id" = ?  [["dog_id", 1]]
    SELECT "treats".* FROM "treats" WHERE "treats"."human_id" IN (?, ?, ?)  [["human_id", 1], ["human_id", 2], ["human_id", 3]]
    ```

    *Eileen M. Uchitelle*, *Aaron Patterson*, *Lee Quarella*

*   Add setting for enumerating column names in SELECT statements.

    Adding a column to a PostgreSQL database, for example, while the application is running can
    change the result of wildcard `SELECT *` queries, which invalidates the result
    of cached prepared statements and raises a `PreparedStatementCacheExpired` error.

    When enabled, Active Record will avoid wildcards and always include column names
    in `SELECT` queries, which will return consistent results and avoid prepared
    statement errors.

    Before:

    ```ruby
    Book.limit(5)
    # SELECT * FROM books LIMIT 5
    ```

    After:

    ```ruby
    # config/application.rb
    module MyApp
      class Application < Rails::Application
        config.active_record.enumerate_columns_in_select_statements = true
      end
    end

    # or, configure per-model
    class Book < ApplicationRecord
      self.enumerate_columns_in_select_statements = true
    end
    ```

    ```ruby
    Book.limit(5)
    # SELECT id, author_id, name, format, status, language, etc FROM books LIMIT 5
    ```

    *Matt Duszynski*

*   Allow passing SQL as `on_duplicate` value to `#upsert_all` to make it possible to use raw SQL to update columns on conflict:

    ```ruby
    Book.upsert_all(
      [{ id: 1, status: 1 }, { id: 2, status: 1 }],
      on_duplicate: Arel.sql("status = GREATEST(books.status, EXCLUDED.status)")
    )
    ```

    *Vladimir Dementyev*

*   Allow passing SQL as `returning` statement to `#upsert_all`:

    ```ruby
    Article.insert_all(
      [
        { title: "Article 1", slug: "article-1", published: false },
        { title: "Article 2", slug: "article-2", published: false }
      ],
      returning: Arel.sql("id, (xmax = '0') as inserted, name as new_name")
    )
    ```

    *Vladimir Dementyev*

*   Deprecate `legacy_connection_handling`.

    *Eileen M. Uchitelle*

*   Add attribute encryption support.

    Encrypted attributes are declared at the model level. These
    are regular Active Record attributes backed by a column with
    the same name. The system will transparently encrypt these
    attributes before saving them into the database and will
    decrypt them when retrieving their values.


    ```ruby
    class Person < ApplicationRecord
      encrypts :name
      encrypts :email_address, deterministic: true
    end
    ```

    You can learn more in the [Active Record Encryption
    guide](https://edgeguides.rubyonrails.org/active_record_encryption.html).

    *Jorge Manrubia*

*   Changed Arel predications `contains` and `overlaps` to use
    `quoted_node` so that PostgreSQL arrays are quoted properly.

    *Bradley Priest*

*   Add mode argument to record level `strict_loading!`.

    This argument can be used when enabling strict loading for a single record
    to specify that we only want to raise on n plus one queries.

    ```ruby
    developer.strict_loading!(mode: :n_plus_one_only)

    developer.projects.to_a # Does not raise
    developer.projects.first.client # Raises StrictLoadingViolationError
    ```

    Previously, enabling strict loading would cause any lazily loaded
    association to raise an error. Using `n_plus_one_only` mode allows us to
    lazily load belongs_to, has_many, and other associations that are fetched
    through a single query.

    *Dinah Shi*

*   Fix Float::INFINITY assignment to datetime column with postgresql adapter.

    Before:

    ```ruby
    # With this config
    ActiveRecord::Base.time_zone_aware_attributes = true

    # and the following schema:
    create_table "postgresql_infinities" do |t|
      t.datetime "datetime"
    end

    # This test fails
    record = PostgresqlInfinity.create!(datetime: Float::INFINITY)
    assert_equal Float::INFINITY, record.datetime # record.datetime gets nil
    ```

    After this commit, `record.datetime` gets `Float::INFINITY` as expected.

    *Shunichi Ikegami*

*   Type cast enum values by the original attribute type.

    The notable thing about this change is that unknown labels will no longer match 0 on MySQL.

    ```ruby
    class Book < ActiveRecord::Base
      enum :status, { proposed: 0, written: 1, published: 2 }
    end
    ```

    Before:

    ```ruby
    # SELECT `books`.* FROM `books` WHERE `books`.`status` = 'prohibited' LIMIT 1
    Book.find_by(status: :prohibited)
    # => #<Book id: 1, status: "proposed", ...> (for mysql2 adapter)
    # => ActiveRecord::StatementInvalid: PG::InvalidTextRepresentation: ERROR:  invalid input syntax for type integer: "prohibited" (for postgresql adapter)
    # => nil (for sqlite3 adapter)
    ```

    After:

    ```ruby
    # SELECT `books`.* FROM `books` WHERE `books`.`status` IS NULL LIMIT 1
    Book.find_by(status: :prohibited)
    # => nil (for all adapters)
    ```

    *Ryuta Kamizono*

*   Fixtures for `has_many :through` associations now load timestamps on join tables.

    Given this fixture:

    ```yml
    ### monkeys.yml
    george:
      name: George the Monkey
      fruits: apple

    ### fruits.yml
    apple:
      name: apple
    ```

    If the join table (`fruit_monkeys`) contains `created_at` or `updated_at` columns,
    these will now be populated when loading the fixture. Previously, fixture loading
    would crash if these columns were required, and leave them as null otherwise.

    *Alex Ghiculescu*

*   Allow applications to configure the thread pool for async queries.

    Some applications may want one thread pool per database whereas others want to use
    a single global thread pool for all queries. By default, Rails will set `async_query_executor`
    to `nil` which will not initialize any executor. If `load_async` is called and no executor
    has been configured, the query will be executed in the foreground.

    To create one thread pool for all database connections to use applications can set
    `config.active_record.async_query_executor` to `:global_thread_pool` and optionally define
    `config.active_record.global_executor_concurrency`. This defaults to 4. For applications that want
    to have a thread pool for each database connection, `config.active_record.async_query_executor` can
    be set to `:multi_thread_pool`. The configuration for each thread pool is set in the database
    configuration.

    *Eileen M. Uchitelle*

*   Allow new syntax for `enum` to avoid leading `_` from reserved options.

    Before:

    ```ruby
    class Book < ActiveRecord::Base
      enum status: [ :proposed, :written ], _prefix: true, _scopes: false
      enum cover: [ :hard, :soft ], _suffix: true, _default: :hard
    end
    ```

    After:

    ```ruby
    class Book < ActiveRecord::Base
      enum :status, [ :proposed, :written ], prefix: true, scopes: false
      enum :cover, [ :hard, :soft ], suffix: true, default: :hard
    end
    ```

    *Ryuta Kamizono*

*   Add `ActiveRecord::Relation#load_async`.

    This method schedules the query to be performed asynchronously from a thread pool.

    If the result is accessed before a background thread had the opportunity to perform
    the query, it will be performed in the foreground.

    This is useful for queries that can be performed long enough before their result will be
    needed, or for controllers which need to perform several independent queries.

    ```ruby
    def index
      @categories = Category.some_complex_scope.load_async
      @posts = Post.some_complex_scope.load_async
    end
    ```

    Active Record logs will also include timing info for the duration of how long
    the main thread had to wait to access the result. This timing is useful to know
    whether or not it's worth to load the query asynchronously.

    ```
    DEBUG -- :   Category Load (62.1ms)  SELECT * FROM `categories` LIMIT 50
    DEBUG -- :   ASYNC Post Load (64ms) (db time 126.1ms)  SELECT * FROM `posts` LIMIT 100
    ```

    The duration in the first set of parens is how long the main thread was blocked
    waiting for the results, and the second set of parens with "db time" is how long
    the entire query took to execute.

    *Jean Boussier*

*   Implemented `ActiveRecord::Relation#excluding` method.

    This method excludes the specified record (or collection of records) from
    the resulting relation:

    ```ruby
    Post.excluding(post)
    Post.excluding(post_one, post_two)
    ```

    Also works on associations:

    ```ruby
    post.comments.excluding(comment)
    post.comments.excluding(comment_one, comment_two)
    ```

    This is short-hand for `Post.where.not(id: post.id)` (for a single record)
    and `Post.where.not(id: [post_one.id, post_two.id])` (for a collection).

    *Glen Crawford*

*   Skip optimised #exist? query when #include? is called on a relation
    with a having clause.

    Relations that have aliased select values AND a having clause that
    references an aliased select value would generate an error when
    #include? was called, due to an optimisation that would generate
    call #exists? on the relation instead, which effectively alters
    the select values of the query (and thus removes the aliased select
    values), but leaves the having clause intact. Because the having
    clause is then referencing an aliased column that is no longer
    present in the simplified query, an ActiveRecord::InvalidStatement
    error was raised.

    A sample query affected by this problem:

    ```ruby
    Author.select('COUNT(*) as total_posts', 'authors.*')
          .joins(:posts)
          .group(:id)
          .having('total_posts > 2')
          .include?(Author.first)
    ```

    This change adds an addition check to the condition that skips the
    simplified #exists? query, which simply checks for the presence of
    a having clause.

    Fixes #41417.

    *Michael Smart*

*   Increment postgres prepared statement counter before making a prepared statement, so if the statement is aborted
    without Rails knowledge (e.g., if app gets killed during long-running query or due to Rack::Timeout), app won't end
    up in perpetual crash state for being inconsistent with PostgreSQL.

    *wbharding*, *Martin Tepper*

*   Add ability to apply `scoping` to `all_queries`.

    Some applications may want to use the `scoping` method but previously it only
    worked on certain types of queries. This change allows the `scoping` method to apply
    to all queries for a model in a block.

    ```ruby
    Post.where(blog_id: post.blog_id).scoping(all_queries: true) do
      post.update(title: "a post title") # adds `posts.blog_id = 1` to the query
    end
    ```

    *Eileen M. Uchitelle*

*   `ActiveRecord::Calculations.calculate` called with `:average`
    (aliased as `ActiveRecord::Calculations.average`) will now use column-based
    type casting. This means that floating-point number columns will now be
    aggregated as `Float` and decimal columns will be aggregated as `BigDecimal`.

    Integers are handled as a special case returning `BigDecimal` always
    (this was the case before already).

    ```ruby
    # With the following schema:
    create_table "measurements" do |t|
      t.float "temperature"
    end

    # Before:
    Measurement.average(:temperature).class
    # => BigDecimal

    # After:
    Measurement.average(:temperature).class
    # => Float
    ```

    Before this change, Rails just called `to_d` on average aggregates from the
    database adapter. This is not the case anymore. If you relied on that kind
    of magic, you now need to register your own `ActiveRecord::Type`
    (see `ActiveRecord::Attributes::ClassMethods` for documentation).

    *Josua Schmid*

*   PostgreSQL: introduce `ActiveRecord::ConnectionAdapters::PostgreSQLAdapter.datetime_type`.

    This setting controls what native type Active Record should use when you call `datetime` in
    a migration or schema. It takes a symbol which must correspond to one of the configured
    `NATIVE_DATABASE_TYPES`. The default is `:timestamp`, meaning `t.datetime` in a migration
    will create a "timestamp without time zone" column. To use "timestamp with time zone",
    change this to `:timestamptz` in an initializer.

    You should run `bin/rails db:migrate` to rebuild your schema.rb if you change this.

    *Alex Ghiculescu*

*   PostgreSQL: handle `timestamp with time zone` columns correctly in `schema.rb`.

    Previously they dumped as `t.datetime :column_name`, now they dump as `t.timestamptz :column_name`,
    and are created as `timestamptz` columns when the schema is loaded.

    *Alex Ghiculescu*

*   Removing trailing whitespace when matching columns in
    `ActiveRecord::Sanitization.disallow_raw_sql!`.

    *Gannon McGibbon*, *Adrian Hirt*

*   Expose a way for applications to set a `primary_abstract_class`.

    Multiple database applications that use a primary abstract class that is not
    named `ApplicationRecord` can now set a specific class to be the `primary_abstract_class`.

    ```ruby
    class PrimaryApplicationRecord
      self.primary_abstract_class
    end
    ```

    When an application boots it automatically connects to the primary or first database in the
    database configuration file. In a multiple database application that then call `connects_to`
    needs to know that the default connection is the same as the `ApplicationRecord` connection.
    However, some applications have a differently named `ApplicationRecord`. This prevents Active
    Record from opening duplicate connections to the same database.

    *Eileen M. Uchitelle*, *John Crepezzi*

*   Support hash config for `structure_dump_flags` and `structure_load_flags` flags
    Now that Active Record supports multiple databases configuration
    we need a way to pass specific flags for dump/load databases since
    the options are not the same for different adapters.
    We can use in the original way:

    ```ruby
    ActiveRecord::Tasks::DatabaseTasks.structure_dump_flags = ['--no-defaults', '--skip-add-drop-table']
    # or
    ActiveRecord::Tasks::DatabaseTasks.structure_dump_flags = '--no-defaults --skip-add-drop-table'
    ```

    And also use it passing a hash, with one or more keys, where the key
    is the adapter

    ```ruby
    ActiveRecord::Tasks::DatabaseTasks.structure_dump_flags = {
      mysql2: ['--no-defaults', '--skip-add-drop-table'],
      postgres: '--no-tablespaces'
    }
    ```

    *Gustavo Gonzalez*

*   Connection specification now passes the "url" key as a configuration for the
    adapter if the "url" protocol is "jdbc", "http", or "https". Previously only
    urls with the "jdbc" prefix were passed to the Active Record Adapter, others
    are assumed to be adapter specification urls.

    Fixes #41137.

    *Jonathan Bracy*

*   Allow to opt-out of `strict_loading` mode on a per-record base.

    This is useful when strict loading is enabled application wide or on a
    model level.

    ```ruby
    class User < ApplicationRecord
      has_many :bookmarks
      has_many :articles, strict_loading: true
    end

    user = User.first
    user.articles                        # => ActiveRecord::StrictLoadingViolationError
    user.bookmarks                       # => #<ActiveRecord::Associations::CollectionProxy>

    user.strict_loading!(true)           # => true
    user.bookmarks                       # => ActiveRecord::StrictLoadingViolationError

    user.strict_loading!(false)          # => false
    user.bookmarks                       # => #<ActiveRecord::Associations::CollectionProxy>
    user.articles.strict_loading!(false) # => #<ActiveRecord::Associations::CollectionProxy>
    ```

    *Ayrton De Craene*

*   Add `FinderMethods#sole` and `#find_sole_by` to find and assert the
    presence of exactly one record.

    Used when you need a single row, but also want to assert that there aren't
    multiple rows matching the condition; especially for when database
    constraints aren't enough or are impractical.

    ```ruby
    Product.where(["price = %?", price]).sole
    # => ActiveRecord::RecordNotFound      (if no Product with given price)
    # => #<Product ...>                    (if one Product with given price)
    # => ActiveRecord::SoleRecordExceeded  (if more than one Product with given price)

    user.api_keys.find_sole_by(key: key)
    # as above
    ```

    *Asherah Connor*

*   Makes `ActiveRecord::AttributeMethods::Query` respect the getter overrides defined in the model.

    Before:

    ```ruby
    class User
      def admin
        false # Overriding the getter to always return false
      end
    end

    user = User.first
    user.update(admin: true)

    user.admin # false (as expected, due to the getter overwrite)
    user.admin? # true (not expected, returned the DB column value)
    ```

    After this commit, `user.admin?` above returns false, as expected.

    Fixes #40771.

    *Felipe*

*   Allow delegated_type to be specified primary_key and foreign_key.

    Since delegated_type assumes that the foreign_key ends with `_id`,
    `singular_id` defined by it does not work when the foreign_key does
    not end with `id`. This change fixes it by taking into account
    `primary_key` and `foreign_key` in the options.

    *Ryota Egusa*

*   Expose an `invert_where` method that will invert all scope conditions.

    ```ruby
    class User
      scope :active, -> { where(accepted: true, locked: false) }
    end

    User.active
    # ... WHERE `accepted` = 1 AND `locked` = 0

    User.active.invert_where
    # ... WHERE NOT (`accepted` = 1 AND `locked` = 0)
    ```

    *Kevin Deisz*

*   Restore possibility of passing `false` to :polymorphic option of `belongs_to`.

    Previously, passing `false` would trigger the option validation logic
    to throw an error saying :polymorphic would not be a valid option.

    *glaszig*

*   Remove deprecated `database` kwarg from `connected_to`.

    *Eileen M. Uchitelle*, *John Crepezzi*

*   Allow adding nonnamed expression indexes to be revertible.

    Previously, the following code would raise an error, when executed while rolling back,
    and the index name should be specified explicitly. Now, the index name is inferred
    automatically.

    ```ruby
    add_index(:items, "to_tsvector('english', description)")
    ```

    Fixes #40732.

    *fatkodima*

*   Only warn about negative enums if a positive form that would cause conflicts exists.

    Fixes #39065.

    *Alex Ghiculescu*

*   Add option to run `default_scope` on all queries.

    Previously, a `default_scope` would only run on select or insert queries. In some cases, like non-Rails tenant sharding solutions, it may be desirable to run `default_scope` on all queries in order to ensure queries are including a foreign key for the shard (i.e. `blog_id`).

    Now applications can add an option to run on all queries including select, insert, delete, and update by adding an `all_queries` option to the default scope definition.

    ```ruby
    class Article < ApplicationRecord
      default_scope -> { where(blog_id: Current.blog.id) }, all_queries: true
    end
    ```

    *Eileen M. Uchitelle*

*   Add `where.associated` to check for the presence of an association.

    ```ruby
    # Before:
    account.users.joins(:contact).where.not(contact_id: nil)

    # After:
    account.users.where.associated(:contact)
    ```

    Also mirrors `where.missing`.

    *Kasper Timm Hansen*

*   Allow constructors (`build_association` and `create_association`) on
    `has_one :through` associations.

    *Santiago Perez Perret*


Please check [6-1-stable](https://github.com/rails/rails/blob/6-1-stable/activerecord/CHANGELOG.md) for previous changes.<|MERGE_RESOLUTION|>--- conflicted
+++ resolved
@@ -1,4 +1,18 @@
-<<<<<<< HEAD
+*   Add support for generated columns in PostgreSQL adapter
+
+    Generated columns are supported since version 12.0 of PostgreSQL. This adds
+    support of those to the PostgreSQL adapter.
+
+    ```ruby
+    create_table :users do |t|
+      t.string :name
+      t.virtual :name_upcased, type: :string, as: 'upper(name)', stored: true
+    end
+    ```
+
+    *Michał Begejowicz*
+
+
 ## Rails 7.0.0.alpha2 (September 15, 2021) ##
 
 *   No changes.
@@ -540,21 +554,6 @@
     ```
 
     *Jon Dufresne*
-=======
-*   Add support for generated columns in PostgreSQL adapter
-
-    Generated columns are supported since version 12.0 of PostgreSQL. This adds
-    support of those to the PostgreSQL adapter.
-
-    ```ruby
-    create_table :users do |t|
-      t.string :name
-      t.virtual :name_upcased, type: :string, as: 'upper(name)', stored: true
-    end
-    ```
-
-    *Michał Begejowicz*
->>>>>>> 64fd666e
 
 *   Ensure `has_one` autosave association callbacks get called once.
 
