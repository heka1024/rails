--- conflicted
+++ resolved
@@ -1,4 +1,9 @@
-<<<<<<< HEAD
+*   Fix dirty tracking after rollback.
+
+    Fixes #15018, #30167, #33868.
+
+    *Ryuta Kamizono*
+
 *   Add `ActiveRecord::Relation#cache_version` to support recyclable cache keys via
     the versioned entries in `ActiveSupport::Cache`. This also means that
     `ActiveRecord::Relation#cache_key` will now return a stable key that does not
@@ -9,13 +14,6 @@
     That's the setting for all new apps on Rails 6.0+
 
     *Lachlan Sylvester*
-=======
-*   Fix dirty tracking after rollback.
-
-    Fixes #15018, #30167, #33868.
-
-    *Ryuta Kamizono*
->>>>>>> 63ff495b
 
 *   Fix dirty tracking for `touch` to track saved changes.
 
