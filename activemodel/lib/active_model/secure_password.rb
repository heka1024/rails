module ActiveModel
  module SecurePassword
    extend ActiveSupport::Concern

    module ClassMethods
      # Adds methods to set and authenticate against a BCrypt password.
      # This mechanism requires you to have a password_digest attribute.
      #
      # Validations for presence of password on create, confirmation of password
      # (using a +password_confirmation+ attribute) are automatically added. If
      # you wish to turn off validations, pass <tt>validations: false</tt> as an
      # argument. You can add more validations by hand if need be.
      #
      # You need to add bcrypt-ruby (~> 3.0.0) to Gemfile to use #has_secure_password:
      #
      #   gem 'bcrypt-ruby', '~> 3.0.0'
      #
      # Example using Active Record (which automatically includes ActiveModel::SecurePassword):
      #
      #   # Schema: User(name:string, password_digest:string)
      #   class User < ActiveRecord::Base
      #     has_secure_password
      #   end
      #
      #   user = User.new(name: 'david', password: '', password_confirmation: 'nomatch')
      #   user.save                                                      # => false, password required
      #   user.password = 'mUc3m00RsqyRe'
      #   user.save                                                      # => false, confirmation doesn't match
      #   user.password_confirmation = 'mUc3m00RsqyRe'
      #   user.save                                                      # => true
      #   user.authenticate('notright')                                  # => false
      #   user.authenticate('mUc3m00RsqyRe')                             # => user
      #   User.find_by_name('david').try(:authenticate, 'notright')      # => false
      #   User.find_by_name('david').try(:authenticate, 'mUc3m00RsqyRe') # => user
      def has_secure_password(options = {})
        # Load bcrypt-ruby only when has_secure_password is used.
        # This is to avoid ActiveModel (and by extension the entire framework)
        # being dependent on a binary library.
        gem 'bcrypt-ruby', '~> 3.0.0'
        require 'bcrypt'

        attr_reader :password

        if options.fetch(:validations, true)
          validates_confirmation_of :password
          validates_presence_of     :password, :on => :create
          
          before_create { raise "Password digest missing on new record" if password_digest.blank? }
        end
<<<<<<< HEAD
=======

        before_create { raise "Password digest missing on new record" if password_digest.blank? }
>>>>>>> b5120124

        include InstanceMethodsOnActivation

        if respond_to?(:attributes_protected_by_default)
          def self.attributes_protected_by_default #:nodoc:
            super + ['password_digest']
          end
        end
      end
    end

    module InstanceMethodsOnActivation
      # Returns +self+ if the password is correct, otherwise +false+.
      #
      #   class User < ActiveRecord::Base
      #     has_secure_password validations: false
      #   end
      #
      #   user = User.new(name: 'david', password: 'mUc3m00RsqyRe')
      #   user.save
      #   user.authenticate('notright')      # => false
      #   user.authenticate('mUc3m00RsqyRe') # => user
      def authenticate(unencrypted_password)
        BCrypt::Password.new(password_digest) == unencrypted_password && self
      end

      # Encrypts the password into the +password_digest+ attribute, only if the
      # new password is not blank.
      #
      #   class User < ActiveRecord::Base
      #     has_secure_password validations: false
      #   end
      #
      #   user = User.new
      #   user.password = nil
      #   user.password_digest # => nil
      #   user.password = 'mUc3m00RsqyRe'
      #   user.password_digest # => "$2a$10$4LEA7r4YmNHtvlAvHhsYAeZmk/xeUVtMTYqwIvYY76EW5GUqDiP4."
      def password=(unencrypted_password)
        unless unencrypted_password.blank?
          @password = unencrypted_password
          self.password_digest = BCrypt::Password.create(unencrypted_password)
        end
      end
    end
  end
end<|MERGE_RESOLUTION|>--- conflicted
+++ resolved
@@ -47,11 +47,6 @@
           
           before_create { raise "Password digest missing on new record" if password_digest.blank? }
         end
-<<<<<<< HEAD
-=======
-
-        before_create { raise "Password digest missing on new record" if password_digest.blank? }
->>>>>>> b5120124
 
         include InstanceMethodsOnActivation
 
